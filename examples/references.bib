--- conflicted
+++ resolved
@@ -411,7 +411,6 @@
   publisher     = {Bookdown},
   url           = {https://bookdown.org/content/4253/}
 }
-<<<<<<< HEAD
 @article{LIDDELL2018328,
   title         = {Analyzing ordinal data with metric models: What could possibly go wrong?},
   author        = {Torrin M. Liddell and John K. Kruschke},
@@ -421,8 +420,6 @@
   pages         = {328-348},
   year          = {2018}
 }
-=======
->>>>>>> c42cba4d
 @article{lewandowski2009generating,
   title         = {Generating random correlation matrices based on vines and extended onion method},
   author        = {Lewandowski, Daniel and Kurowicka, Dorota and Joe, Harry},
